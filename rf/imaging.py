--- conflicted
+++ resolved
@@ -15,12 +15,8 @@
 def plot_rf(stream, fname=None, fig_width=7., trace_height=0.5,
             stack_height=0.5, scale=1, fillcolors=(None, None), trim=None,
             info=(('back_azimuth', u'baz (°)', 'C0'),
-<<<<<<< HEAD
-                  ('distance', u'dist (°)', 'C3')), **kwargs):
-=======
                   ('distance', u'dist (°)', 'C3')),
-            show_vlines=False):
->>>>>>> 3723d8d0
+            show_vlines=False, **kwargs):
     """
     Plot receiver functions.
 
@@ -38,13 +34,10 @@
         the stats object. Each entry in this list is a list consisting of
         three entries: key, label and color.
         info can be None. In this case no additional axes is plotted.
-<<<<<<< HEAD
+    :param show_vlines: If True, show vertical alignment grid lines on plot
+        at positions of the major x-tick marks.
     :param \*\*kwargs: other kwargs are passed to fig.savefig() call if
         fname is not None.
-=======
-    :param show_vlines: If True, show vertical alignment grid lines on plot
-        at positions of the major x-tick marks.
->>>>>>> 3723d8d0
     """
 
     if len(stream) == 0:
